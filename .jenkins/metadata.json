--- conflicted
+++ resolved
@@ -45,13 +45,10 @@
   "intermediate_source/scaled_dot_product_attention_tutorial.py": {
     "needs": "linux.g5.4xlarge.nvidia.gpu"
   },
-<<<<<<< HEAD
   "advanced_source/semi_structured_sparse.py": {
     "needs": "linux.g5.4xlarge.nvidia.gpu"
   } 
-=======
   "prototype_source/gpu_quantization_torchao_tutorial.py": {
     "needs": "linux.g5.4xlarge.nvidia.gpu"
   }
->>>>>>> 8da26a9c
 }