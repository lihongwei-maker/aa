--- conflicted
+++ resolved
@@ -54,11 +54,6 @@
     "intermediate_source/flask_rest_api_tutorial",
     "intermediate_source/text_to_speech_with_torchaudio",
     "intermediate_source/tensorboard_profiler_tutorial", # reenable after 2.0 release.
-<<<<<<< HEAD
-    "intermediate_source/inductor_debug_cpu", # reenable after 2942 
-=======
-    "beginner_source/onnx/onnx_registry_tutorial", # reenable after 2941 is fixed.
->>>>>>> 0a5b58bc
     "intermediate_source/torch_export_tutorial" # reenable after 2940 is fixed.
 ]
 
