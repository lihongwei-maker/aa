--- conflicted
+++ resolved
@@ -98,13 +98,7 @@
 
 	# Download dataset for advanced_source/static_quantization_tutorial.py
 	wget -N https://s3.amazonaws.com/pytorch-tutorial-assets/imagenet_1k.zip -P $(DATADIR)
-<<<<<<< HEAD
 	unzip $(ZIPOPTS) $(DATADIR)/imagenet_1k.zip -d advanced_source/data/
-
-=======
-	unzip -q -o $(DATADIR)/imagenet_1k.zip -d advanced_source/data/
-	
->>>>>>> 6252688f
 
 docs:
 	make download
