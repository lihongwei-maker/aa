PyTorch Prototype Recipes
---------------------------------------------
Prototype features are not available as part of binary distributions like PyPI or Conda (except maybe behind run-time flags). To test these features we would, depending on the feature, recommend building from master or using the nightly wheels that are made available on `pytorch.org <https://pytorch.org>`_.

*Level of commitment*: We are committing to gathering high bandwidth feedback only on these features. Based on this feedback and potential further engagement between community members, we as a community will decide if we want to upgrade the level of commitment or to fail fast.


.. raw:: html

        </div>
    </div>

    <div id="tutorial-cards-container">

    <nav class="navbar navbar-expand-lg navbar-light tutorials-nav col-12">
        <div class="tutorial-tags-container">
            <div id="dropdown-filter-tags">
                <div class="tutorial-filter-menu">
                    <div class="tutorial-filter filter-btn all-tag-selected" data-tag="all">All</div>
                </div>
            </div>
        </div>
    </nav>

    <hr class="tutorials-hr">

    <div class="row">

    <div id="tutorial-cards">
    <div class="list">

.. Add prototype tutorial cards below this line

.. Quantization

.. customcarditem::
   :header: FX Graph Mode Quantization User Guide
   :card_description: Learn about FX Graph Mode Quantization.
   :image: ../_static/img/thumbnails/cropped/generic-pytorch-logo.png
   :link: ../prototype/fx_graph_mode_quant_guide.html
   :tags: FX,Quantization

.. customcarditem::
   :header: FX Graph Mode Post Training Dynamic Quantization
   :card_description: Learn how to do post training dynamic quantization in graph mode based on torch.fx.
   :image: ../_static/img/thumbnails/cropped/generic-pytorch-logo.png
   :link: ../prototype/fx_graph_mode_ptq_dynamic.html
   :tags: FX,Quantization

.. customcarditem::
   :header: FX Graph Mode Post Training Static Quantization
   :card_description: Learn how to do post training static quantization in graph mode based on torch.fx.
   :image: ../_static/img/thumbnails/cropped/generic-pytorch-logo.png
   :link: ../prototype/fx_graph_mode_ptq_static.html
   :tags: FX,Quantization

.. customcarditem::
   :header: Graph Mode Dynamic Quantization on BERT
   :card_description: Learn how to do post training dynamic quantization with graph mode quantization on BERT models.
   :image: ../_static/img/thumbnails/cropped/graph-mode-dynamic-bert.png
   :link: ../prototype/graph_mode_dynamic_bert_tutorial.html
   :tags: Text,Quantization

.. customcarditem::
   :header: PyTorch Numeric Suite Tutorial
   :card_description: Learn how to use the PyTorch Numeric Suite to support quantization debugging efforts.
   :image: ../_static/img/thumbnails/cropped/generic-pytorch-logo.png
   :link: ../prototype/numeric_suite_tutorial.html
   :tags: Debugging,Quantization

.. customcarditem::
   :header: How to Write a Quantizer for PyTorch 2 Export Quantization
   :card_description: Learn how to implement a Quantizer for PT2 Export Quantization
   :image: ../_static/img/thumbnails/cropped/generic-pytorch-logo.png
   :link: ../prototype/pt2e_quantizer.html
   :tags: Quantization

.. customcarditem::
   :header: PyTorch 2 Export Post Training Quantization
   :card_description: Learn how to use Post Training Quantization in PyTorch 2 Export.
   :image: ../_static/img/thumbnails/cropped/generic-pytorch-logo.png
   :link: ../prototype/pt2e_quant_ptq.html
   :tags: Quantization          

.. customcarditem::
<<<<<<< HEAD
   :header: PyTorch 2 Export Quantization-Aware Training
   :card_description: Learn how to use Quantization-Aware-Training in PyTorch 2 Export.
   :image: ../_static/img/thumbnails/cropped/generic-pytorch-logo.png
   :link: ../prototype/pt2e_quant_qat.html
   :tags: Quantization
=======
   :header: PyTorch 2 Export Post Training Quantization with X86 Backend through Inductor
   :card_description: Learn how to use TorchInductor with X86 CPU as backend of Quantization in PyTorch 2 Export.
   :image: ../_static/img/thumbnails/cropped/generic-pytorch-logo.png
   :link: ../prototype/pt2e_quant_ptq_x86_inductor.html
   :tags: Quantization    
>>>>>>> 5de96a87

.. Mobile

.. customcarditem::
   :header: Use iOS GPU in PyTorch
   :card_description: Learn how to run your models on iOS GPU.
   :image: ../_static/img/thumbnails/cropped/ios.png
   :link: ../prototype/ios_gpu_workflow.html
   :tags: Mobile

.. customcarditem::
   :header: Convert MobileNetV2 to NNAPI
   :card_description: Learn how to prepare a computer vision model to use Android’s Neural Networks API (NNAPI).
   :image: ../_static/img/thumbnails/cropped/android.png
   :link: ../prototype/nnapi_mobilenetv2.html
   :tags: Mobile

.. customcarditem::
   :header: PyTorch Vulkan Backend User Workflow
   :card_description: Learn how to use the Vulkan backend on mobile GPUs.
   :image: ../_static/img/thumbnails/cropped/android.png
   :link: ../prototype/vulkan_workflow.html
   :tags: Mobile

.. customcarditem::
   :header: Tracing-based Selective Build Mobile Interpreter in Android and iOS
   :card_description: Learn how to optimize the mobile interpreter size with a tracing-based selective build.
   :image: ../_static/img/thumbnails/cropped/mobile.png
   :link: ../prototype/tracing_based_selective_build.html
   :tags: Mobile

.. customcarditem::
   :header: Convert Mobilenetv2 to Core ML
   :card_description: Learn how to prepare a computer vision model to use the PyTorch Core ML mobile backend.
   :image: ../_static/img/thumbnails/cropped/ios.png
   :link: ../prototype/ios_coreml_workflow.html
   :tags: Mobile

.. Modules

.. customcarditem::
   :header: Skipping Module Parameter Initialization in PyTorch 1.10
   :card_description: Describes skipping parameter initialization during module construction in PyTorch 1.10, avoiding wasted computation.
   :image: ../_static/img/thumbnails/cropped/generic-pytorch-logo.png
   :link: ../prototype/skip_param_init.html
   :tags: Modules

.. TorchScript

.. customcarditem::
   :header: Model Freezing in TorchScript
   :card_description: Freezing is the process of inlining Pytorch module parameters and attributes values into the TorchScript internal representation.
   :image: ../_static/img/thumbnails/cropped/generic-pytorch-logo.png
   :link: ../prototype/torchscript_freezing.html
   :tags: TorchScript

.. vmap

.. customcarditem::
   :header: Using torch.vmap
   :card_description: Learn about torch.vmap, an autovectorizer for PyTorch operations.
   :image: ../_static/img/thumbnails/cropped/generic-pytorch-logo.png
   :link: ../prototype/vmap_recipe.html
   :tags: vmap

.. NestedTensor

.. customcarditem::
   :header: Nested Tensor
   :card_description: Learn about nested tensors, the new way to batch heterogeneous-length data
   :image: ../_static/img/thumbnails/cropped/generic-pytorch-logo.png
   :link: ../prototype/nestedtensor.html
   :tags: NestedTensor

.. MaskedTensor

.. customcarditem::
   :header: MaskedTensor Overview
   :card_description: Learn about masked tensors, the source of truth for specified and unspecified values
   :image: ../_static/img/thumbnails/cropped/generic-pytorch-logo.png
   :link: ../prototype/maskedtensor_overview.html
   :tags: MaskedTensor

.. customcarditem::
   :header: Masked Tensor Sparsity
   :card_description: Learn about how to leverage sparse layouts (e.g. COO and CSR) in MaskedTensor
   :image: ../_static/img/thumbnails/cropped/generic-pytorch-logo.png
   :link: ../prototype/maskedtensor_sparsity.html
   :tags: MaskedTensor

.. customcarditem::
   :header: Masked Tensor Advanced Semantics
   :card_description: Learn more about Masked Tensor's advanced semantics (reductions and comparing vs. NumPy's MaskedArray)
   :image: ../_static/img/thumbnails/cropped/generic-pytorch-logo.png
   :link: ../prototype/maskedtensor_advanced_semantics.html
   :tags: MaskedTensor

.. customcarditem::
   :header: MaskedTensor: Simplifying Adagrad Sparse Semantics
   :card_description: See a showcase on how masked tensors can enable sparse semantics and provide for a cleaner dev experience 
   :image: ../_static/img/thumbnails/cropped/generic-pytorch-logo.png
   :link: ../prototype/maskedtensor_adagrad.html
   :tags: MaskedTensor
   
.. Model-Optimization

.. customcarditem::
   :header: Inductor Cpp Wrapper Tutorial
   :card_description: Speed up your models with Inductor Cpp Wrapper
   :image: ../_static/img/thumbnails/cropped/generic-pytorch-logo.png
   :link: ../prototype/inductor_cpp_wrapper_tutorial.html
   :tags: Model-Optimization

.. End of tutorial card section

.. raw:: html

    </div>

    <div class="pagination d-flex justify-content-center"></div>

    </div>

    </div>

.. -----------------------------------------
.. Page TOC
.. -----------------------------------------
.. toctree::
   :hidden:

   prototype/fx_graph_mode_quant_guide.html
   prototype/fx_graph_mode_ptq_dynamic.html
   prototype/fx_graph_mode_ptq_static.html
   prototype/graph_mode_dynamic_bert_tutorial.html
   prototype/inductor_cpp_wrapper_tutorial.html
   prototype/pt2e_quantizer.html
   prototype/pt2e_quant_ptq.html
   prototype/pt2e_quant_qat.html
   prototype/ios_gpu_workflow.html
   prototype/nnapi_mobilenetv2.html
   prototype/tracing_based_selective_build.html
   prototype/ios_coreml_workflow.html
   prototype/numeric_suite_tutorial.html
   prototype/torchscript_freezing.html
   prototype/vmap_recipe.html
   prototype/vulkan_workflow.html
   prototype/nestedtensor.html
   prototype/maskedtensor_overview.html
   prototype/maskedtensor_sparsity.html
   prototype/maskedtensor_advanced_semantics.html
   prototype/maskedtensor_adagrad.html<|MERGE_RESOLUTION|>--- conflicted
+++ resolved
@@ -83,19 +83,11 @@
    :tags: Quantization          
 
 .. customcarditem::
-<<<<<<< HEAD
    :header: PyTorch 2 Export Quantization-Aware Training
    :card_description: Learn how to use Quantization-Aware-Training in PyTorch 2 Export.
    :image: ../_static/img/thumbnails/cropped/generic-pytorch-logo.png
    :link: ../prototype/pt2e_quant_qat.html
    :tags: Quantization
-=======
-   :header: PyTorch 2 Export Post Training Quantization with X86 Backend through Inductor
-   :card_description: Learn how to use TorchInductor with X86 CPU as backend of Quantization in PyTorch 2 Export.
-   :image: ../_static/img/thumbnails/cropped/generic-pytorch-logo.png
-   :link: ../prototype/pt2e_quant_ptq_x86_inductor.html
-   :tags: Quantization    
->>>>>>> 5de96a87
 
 .. Mobile
 
