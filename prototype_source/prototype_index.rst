--- conflicted
+++ resolved
@@ -150,17 +150,16 @@
    :link: ../prototype/maskedtensor_overview.html
 
 .. customcarditem::
-<<<<<<< HEAD
    :header: Masked Tensor Sparsity
    :card_description: Learn about how to leverage sparse layouts (e.g. COO and CSR) in MaskedTensor
    :image: ../_static/img/thumbnails/cropped/generic-pytorch-logo.png
    :link: ../prototype/maskedtensor_sparsity.html
-=======
+
+.. customcarditem::
    :header: Masked Tensor Advanced Semantics
    :card_description: Learn more about Masked Tensor's advanced semantics (reductions and comparing vs. NumPy's MaskedArray)
    :image: ../_static/img/thumbnails/cropped/generic-pytorch-logo.png
    :link: ../prototype/maskedtensor_advanced_semantics.html
->>>>>>> 94fe785f
    :tags: MaskedTensor
 
 .. customcarditem::
@@ -202,9 +201,6 @@
    prototype/vulkan_workflow.html
    prototype/nestedtensor.html
    prototype/maskedtensor_overview.html
-<<<<<<< HEAD
    prototype/maskedtensor_sparsity.html
-=======
    prototype/maskedtensor_advanced_semantics.html
->>>>>>> 94fe785f
    prototype/maskedtensor_adagrad.html