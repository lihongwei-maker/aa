PyTorch Prototype Recipes
---------------------------------------------
Prototype features are not available as part of binary distributions like PyPI or Conda (except maybe behind run-time flags). To test these features we would, depending on the feature, recommend building from master or using the nightly wheels that are made available on `pytorch.org <https://pytorch.org>`_.

*Level of commitment*: We are committing to gathering high bandwidth feedback only on these features. Based on this feedback and potential further engagement between community members, we as a community will decide if we want to upgrade the level of commitment or to fail fast.


.. raw:: html

        </div>
    </div>

    <div id="tutorial-cards-container">

    <nav class="navbar navbar-expand-lg navbar-light tutorials-nav col-12">
        <div class="tutorial-tags-container">
            <div id="dropdown-filter-tags">
                <div class="tutorial-filter-menu">
                    <div class="tutorial-filter filter-btn all-tag-selected" data-tag="all">All</div>
                </div>
            </div>
        </div>
    </nav>

    <hr class="tutorials-hr">

    <div class="row">

    <div id="tutorial-cards">
    <div class="list">

.. Add prototype tutorial cards below this line

.. Quantization

.. customcarditem::
   :header: FX Graph Mode Quantization User Guide
   :card_description: Learn about FX Graph Mode Quantization.
   :image: ../_static/img/thumbnails/cropped/generic-pytorch-logo.png
   :link: ../prototype/fx_graph_mode_quant_guide.html
   :tags: FX,Quantization

.. customcarditem::
   :header: FX Graph Mode Post Training Dynamic Quantization
   :card_description: Learn how to do post training dynamic quantization in graph mode based on torch.fx.
   :image: ../_static/img/thumbnails/cropped/generic-pytorch-logo.png
   :link: ../prototype/fx_graph_mode_ptq_dynamic.html
   :tags: FX,Quantization

.. customcarditem::
   :header: FX Graph Mode Post Training Static Quantization
   :card_description: Learn how to do post training static quantization in graph mode based on torch.fx.
   :image: ../_static/img/thumbnails/cropped/generic-pytorch-logo.png
   :link: ../prototype/fx_graph_mode_ptq_static.html
   :tags: FX,Quantization

.. customcarditem::
   :header: Graph Mode Dynamic Quantization on BERT
   :card_description: Learn how to do post training dynamic quantization with graph mode quantization on BERT models.
   :image: ../_static/img/thumbnails/cropped/graph-mode-dynamic-bert.png
   :link: ../prototype/graph_mode_dynamic_bert_tutorial.html
   :tags: Text,Quantization

.. customcarditem::
   :header: PyTorch Numeric Suite Tutorial
   :card_description: Learn how to use the PyTorch Numeric Suite to support quantization debugging efforts.
   :image: ../_static/img/thumbnails/cropped/generic-pytorch-logo.png
   :link: ../prototype/numeric_suite_tutorial.html
   :tags: Debugging,Quantization

.. Mobile

.. customcarditem::
   :header: Use iOS GPU in PyTorch
   :card_description: Learn how to run your models on iOS GPU.
   :image: ../_static/img/thumbnails/cropped/ios.png
   :link: ../prototype/ios_gpu_workflow.html
   :tags: Mobile

.. customcarditem::
   :header: Convert MobileNetV2 to NNAPI
   :card_description: Learn how to prepare a computer vision model to use Android’s Neural Networks API (NNAPI).
   :image: ../_static/img/thumbnails/cropped/android.png
   :link: ../prototype/nnapi_mobilenetv2.html
   :tags: Mobile

.. customcarditem::
   :header: PyTorch Vulkan Backend User Workflow
   :card_description: Learn how to use the Vulkan backend on mobile GPUs.
   :image: ../_static/img/thumbnails/cropped/android.png
   :link: ../prototype/vulkan_workflow.html
   :tags: Mobile

.. customcarditem::
   :header: Tracing-based Selective Build Mobile Interpreter in Android and iOS
   :card_description: Learn how to optimize the mobile interpreter size with a tracing-based selective build.
   :image: ../_static/img/thumbnails/cropped/mobile.png
   :link: ../prototype/tracing_based_selective_build.html
   :tags: Mobile

.. customcarditem::
   :header: Convert Mobilenetv2 to Core ML
   :card_description: Learn how to prepare a computer vision model to use the PyTorch Core ML mobile backend.
   :image: ../_static/img/thumbnails/cropped/ios.png
   :link: ../prototype/ios_coreml_workflow.html
   :tags: Mobile

.. Modules

.. customcarditem::
   :header: Skipping Module Parameter Initialization in PyTorch 1.10
   :card_description: Describes skipping parameter initialization during module construction in PyTorch 1.10, avoiding wasted computation.
   :image: ../_static/img/thumbnails/cropped/generic-pytorch-logo.png
   :link: ../prototype/skip_param_init.html
   :tags: Modules

.. TorchScript

.. customcarditem::
   :header: Model Freezing in TorchScript
   :card_description: Freezing is the process of inlining Pytorch module parameters and attributes values into the TorchScript internal representation.
   :image: ../_static/img/thumbnails/cropped/generic-pytorch-logo.png
   :link: ../prototype/torchscript_freezing.html
   :tags: TorchScript

.. vmap

.. customcarditem::
   :header: Using torch.vmap
   :card_description: Learn about torch.vmap, an autovectorizer for PyTorch operations.
   :image: ../_static/img/thumbnails/cropped/generic-pytorch-logo.png
   :link: ../prototype/vmap_recipe.html
   :tags: vmap

.. NestedTensor

.. customcarditem::
   :header: Nested Tensor
   :card_description: Learn about nested tensors, the new way to batch heterogeneous-length data
   :image: ../_static/img/thumbnails/cropped/generic-pytorch-logo.png
   :link: ../prototype/nestedtensor.html
   :tags: NestedTensor

.. MaskedTensor

.. customcarditem::
   :header: MaskedTensor Overview
   :card_description: Learn about masked tensors, the source of truth for specified and unspecified values
   :image: ../_static/img/thumbnails/cropped/generic-pytorch-logo.png
   :link: ../prototype/maskedtensor_overview.html

.. customcarditem::
   :header: Masked Tensor Advanced Semantics
   :card_description: Learn more about Masked Tensor's advanced semantics (reductions and comparing vs. NumPy's MaskedArray)
   :image: ../_static/img/thumbnails/cropped/generic-pytorch-logo.png
   :link: ../prototype/maskedtensor_advanced_semantics.html
   :tags: MaskedTensor

.. customcarditem::
   :header: MaskedTensor: Simplifying Adagrad Sparse Semantics
   :card_description: See a showcase on how masked tensors can enable sparse semantics and provide for a cleaner dev experience 
   :image: ../_static/img/thumbnails/cropped/generic-pytorch-logo.png
   :link: ../prototype/maskedtensor_adagrad.html
   :tags: MaskedTensor
   
.. End of tutorial card section

.. raw:: html

    </div>

    <div class="pagination d-flex justify-content-center"></div>

    </div>

    </div>

.. -----------------------------------------
.. Page TOC
.. -----------------------------------------
.. toctree::
   :hidden:

   prototype/fx_graph_mode_quant_guide.html
   prototype/fx_graph_mode_ptq_dynamic.html
   prototype/fx_graph_mode_ptq_static.html
   prototype/graph_mode_dynamic_bert_tutorial.html
   prototype/ios_gpu_workflow.html
   prototype/nnapi_mobilenetv2.html
   prototype/tracing_based_selective_build.html
   prototype/ios_coreml_workflow.html
   prototype/numeric_suite_tutorial.html
   prototype/torchscript_freezing.html
   prototype/vmap_recipe.html
   prototype/vulkan_workflow.html
   prototype/nestedtensor.html
   prototype/maskedtensor_overview.html
<<<<<<< HEAD
   prototype/maskedtensor_advanced_semantics.html
=======
   prototype/maskedtensor_adagrad.html
>>>>>>> 1036c92d
<|MERGE_RESOLUTION|>--- conflicted
+++ resolved
@@ -195,8 +195,5 @@
    prototype/vulkan_workflow.html
    prototype/nestedtensor.html
    prototype/maskedtensor_overview.html
-<<<<<<< HEAD
    prototype/maskedtensor_advanced_semantics.html
-=======
-   prototype/maskedtensor_adagrad.html
->>>>>>> 1036c92d
+   prototype/maskedtensor_adagrad.html